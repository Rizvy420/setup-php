import * as httpm from '@actions/http-client';
import * as tools from '../src/tools';

httpm.HttpClient.prototype.get = jest.fn().mockImplementation(() => {
  return {
    message: null,
    readBody: jest.fn().mockImplementation(() => {
      return JSON.stringify({
        stable: [{path: '/composer-stable.phar'}],
        preview: [{path: '/composer-preview.phar'}],
        snapshot: [{path: '/composer.phar'}],
        '1': [{path: '/composer-1.phar'}],
        '2': [{path: '/composer-2.phar'}]
      });
    })
  };
});

describe('Tools tests', () => {
  it('checking getCommand', async () => {
    expect(await tools.getCommand('linux', 'tool')).toBe('add_tool ');
    expect(await tools.getCommand('darwin', 'tool')).toBe('add_tool ');
    expect(await tools.getCommand('win32', 'tool')).toBe('Add-Tool ');
    expect(await tools.getCommand('fedora', 'tool')).toContain(
      'Platform fedora is not supported'
    );
  });

  it('checking parseToolVersion', async () => {
    expect(await tools.getToolVersion('latest')).toBe('latest');
    expect(await tools.getToolVersion('1.2.3')).toBe('1.2.3');
    expect(await tools.getToolVersion('^1.2.3')).toBe('1.2.3');
    expect(await tools.getToolVersion('>=1.2.3')).toBe('1.2.3');
    expect(await tools.getToolVersion('>1.2.3')).toBe('1.2.3');
    expect(await tools.getToolVersion('1.2.3-ALPHA')).toBe('1.2.3-ALPHA');
    expect(await tools.getToolVersion('1.2.3-alpha')).toBe('1.2.3-alpha');
    expect(await tools.getToolVersion('1.2.3-beta')).toBe('1.2.3-beta');
    expect(await tools.getToolVersion('1.2.3-rc')).toBe('1.2.3-rc');
    expect(await tools.getToolVersion('1.2.3-dev')).toBe('1.2.3-dev');
    expect(await tools.getToolVersion('1.2.3-alpha1')).toBe('1.2.3-alpha1');
    expect(await tools.getToolVersion('1.2.3-alpha.1')).toBe('1.2.3-alpha.1');
  });

  it('checking parseToolVersion', async () => {
    expect(await tools.parseTool('phpunit')).toStrictEqual({
      name: 'phpunit',
      version: 'latest'
    });
    expect(await tools.parseTool('phpunit:1.2.3')).toStrictEqual({
      name: 'phpunit',
      version: '1.2.3'
    });
    expect(await tools.parseTool('phpunit:^1.2.3')).toStrictEqual({
      name: 'phpunit',
      version: '1.2.3'
    });
    expect(await tools.parseTool('phpunit:>=1.2.3')).toStrictEqual({
      name: 'phpunit',
      version: '1.2.3'
    });
    expect(await tools.parseTool('phpunit:>1.2.3')).toStrictEqual({
      name: 'phpunit',
      version: '1.2.3'
    });
    expect(await tools.parseTool('phpunit:1.2.3-ALPHA')).toStrictEqual({
      name: 'phpunit',
      version: '1.2.3-ALPHA'
    });
    expect(await tools.parseTool('phpunit:1.2.3-alpha')).toStrictEqual({
      name: 'phpunit',
      version: '1.2.3-alpha'
    });
    expect(await tools.parseTool('phpunit:1.2.3-beta')).toStrictEqual({
      name: 'phpunit',
      version: '1.2.3-beta'
    });
    expect(await tools.parseTool('phpunit:1.2.3-rc')).toStrictEqual({
      name: 'phpunit',
      version: '1.2.3-rc'
    });
    expect(await tools.parseTool('phpunit:1.2.3-dev')).toStrictEqual({
      name: 'phpunit',
      version: '1.2.3-dev'
    });
    expect(await tools.parseTool('phpunit:1.2.3-alpha1')).toStrictEqual({
      name: 'phpunit',
      version: '1.2.3-alpha1'
    });
    expect(await tools.parseTool('phpunit:1.2.3-alpha.1')).toStrictEqual({
      name: 'phpunit',
      version: '1.2.3-alpha.1'
    });
  });

  it('checking getUri', async () => {
    expect(
      await tools.getUri('tool', '.phar', 'latest', 'releases', '', 'download')
    ).toBe('releases/latest/download/tool.phar');
    expect(
      await tools.getUri('tool', '.phar', '1.2.3', 'releases', '', 'download')
    ).toBe('releases/download/1.2.3/tool.phar');
    expect(
      await tools.getUri('tool', '.phar', '1.2.3', 'releases', 'v', 'download')
    ).toBe('releases/download/v1.2.3/tool.phar');
  });

  it('checking getCodeceptionUriBuilder', async () => {
    expect(await tools.getCodeceptionUriBuilder('3.2.1', 'php56')).toBe(
      'releases/3.2.1/php56/codecept.phar'
    );
    expect(await tools.getCodeceptionUriBuilder('3.2.1', 'php54')).toBe(
      'releases/3.2.1/php54/codecept.phar'
    );
    expect(await tools.getCodeceptionUriBuilder('3.2.1', '')).toBe(
      'releases/3.2.1/codecept.phar'
    );
  });

  it('checking getCodeceptionUri', async () => {
    expect(await tools.getCodeceptionUri('latest', '5.6')).toBe(
      'php56/codecept.phar'
    );
    expect(await tools.getCodeceptionUri('latest', '7.0')).toBe(
      'php56/codecept.phar'
    );
    expect(await tools.getCodeceptionUri('latest', '7.1')).toBe(
      'php56/codecept.phar'
    );
    expect(await tools.getCodeceptionUri('latest', '7.2')).toBe(
      'codecept.phar'
    );
    expect(await tools.getCodeceptionUri('latest', '7.3')).toBe(
      'codecept.phar'
    );
    expect(await tools.getCodeceptionUri('latest', '7.4')).toBe(
      'codecept.phar'
    );
    expect(await tools.getCodeceptionUri('4.0.0', '7.4')).toBe(
      'releases/4.0.0/codecept.phar'
    );
    expect(await tools.getCodeceptionUri('4.0.0', '5.6')).toBe(
      'releases/4.0.0/php56/codecept.phar'
    );
    expect(await tools.getCodeceptionUri('4.0.0', '7.1')).toBe(
      'releases/4.0.0/php56/codecept.phar'
    );
    expect(await tools.getCodeceptionUri('3.1.0', '7.4')).toBe(
      'releases/3.1.0/codecept.phar'
    );
    expect(await tools.getCodeceptionUri('3.1.0', '5.6')).toBe(
      'releases/3.1.0/php54/codecept.phar'
    );
    expect(await tools.getCodeceptionUri('2.5.4', '7.4')).toBe(
      'releases/2.5.4/codecept.phar'
    );
    expect(await tools.getCodeceptionUri('2.5.4', '5.6')).toBe(
      'releases/2.5.4/php54/codecept.phar'
    );
    expect(await tools.getCodeceptionUri('2.3.4', '7.4')).toBe(
      'releases/2.3.4/codecept.phar'
    );
    expect(await tools.getCodeceptionUri('2.3.4', '5.4')).toBe(
      'releases/2.3.4/php54/codecept.phar'
    );
    expect(await tools.getCodeceptionUri('2.2.4', '5.6')).toBe(
      'releases/2.2.4/codecept.phar'
    );
    expect(await tools.getCodeceptionUri('2.2.4', '7.4')).toBe(
      'releases/2.2.4/codecept.phar'
    );
    expect(await tools.getCodeceptionUri('2.2.4', '5.4')).toBe(
      'releases/2.2.4/php54/codecept.phar'
    );
    expect(await tools.getCodeceptionUri('2.1.7', '5.6')).toBe(
      'releases/2.1.7/codecept.phar'
    );
    expect(await tools.getCodeceptionUri('2.1.7', '5.4')).toBe(
      'releases/2.1.7/php54/codecept.phar'
    );
    expect(await tools.getCodeceptionUri('2.1.5', '5.4')).toBe(
      'releases/2.1.5/codecept.phar'
    );
    expect(await tools.getCodeceptionUri('2.1.5', '7.4')).toBe(
      'releases/2.1.5/codecept.phar'
    );
    expect(await tools.getCodeceptionUri('1.6.9', '7.4')).toBe(
      'releases/1.6.9/codecept.phar'
    );
    expect(await tools.getCodeceptionUri('1.5.0', '7.4')).toBe(
      'releases/1.5.0/codecept.phar'
    );
  });

  it('checking addPhive', async () => {
    let script: string = await tools.addPhive('1.2.3', 'linux');
    expect(script).toContain(
      'add_tool https://github.com/phar-io/phive/releases/download/1.2.3/phive-1.2.3.phar phive'
    );

    script = await tools.addPhive('latest', 'win32');
    expect(script).toContain(
      'Add-Tool https://phar.io/releases/phive.phar phive'
    );
  });

  it('checking getPharUri', async () => {
    expect(await tools.getPharUrl('domain', 'tool', '', 'latest')).toBe(
      'domain/tool.phar'
    );
    expect(await tools.getPharUrl('domain', 'tool', 'v', '1.2.3')).toBe(
      'domain/tool-v1.2.3.phar'
    );
  });

  it('checking getDeployerUri', async () => {
    expect(await tools.getDeployerUrl('latest')).toBe(
      'https://deployer.org/deployer.phar'
    );
    expect(await tools.getDeployerUrl('1.2.3')).toBe(
      'https://deployer.org/releases/v1.2.3/deployer.phar'
    );
  });

  it('checking addComposer', async () => {
    expect(await tools.addComposer(['a', 'b'])).toStrictEqual([
      'composer',
      'a',
      'b'
    ]);
    expect(await tools.addComposer(['a', 'b', 'composer'])).toStrictEqual([
      'composer',
      'a',
      'b'
    ]);
    expect(
      await tools.addComposer(['a', 'b', 'composer:1.2.3'])
    ).toStrictEqual(['composer', 'a', 'b']);
    expect(
      await tools.addComposer(['a', 'b', 'composer:snapshot'])
    ).toStrictEqual(['composer:snapshot', 'a', 'b']);
    expect(
      await tools.addComposer(['a', 'b', 'composer:preview'])
    ).toStrictEqual(['composer:preview', 'a', 'b']);
    expect(
      await tools.addComposer(['a', 'b', 'c', 'composer:1'])
    ).toStrictEqual(['composer:1', 'a', 'b', 'c']);
    expect(
      await tools.addComposer(['a', 'b', 'c', 'composer:2'])
    ).toStrictEqual(['composer:2', 'a', 'b', 'c']);
    expect(
      await tools.addComposer(['a', 'b', 'c', 'composer:v1'])
    ).toStrictEqual(['composer:1', 'a', 'b', 'c']);
    expect(
      await tools.addComposer(['a', 'b', 'c', 'composer:v2'])
    ).toStrictEqual(['composer:2', 'a', 'b', 'c']);
  });

  it('checking getComposerUrl', async () => {
    expect(await tools.getComposerUrl('latest')).toContain(
      'https://getcomposer.org/composer-stable.phar'
    );
    expect(await tools.getComposerUrl('stable')).toContain(
      'https://getcomposer.org/composer-stable.phar'
    );
    expect(await tools.getComposerUrl('snapshot')).toContain(
      'https://getcomposer.org/composer.phar'
    );
    expect(await tools.getComposerUrl('preview')).toContain(
      'https://getcomposer.org/composer-preview.phar'
    );
    expect(await tools.getComposerUrl('1')).toContain(
      'https://getcomposer.org/composer-1.phar'
    );
    expect(await tools.getComposerUrl('2')).toContain(
      'https://getcomposer.org/composer-2.phar'
    );
  });

  it('checking getSymfonyUri', async () => {
    expect(await tools.getSymfonyUri('latest', 'linux')).toContain(
      'releases/latest/download/symfony_linux_amd64'
    );
    expect(await tools.getSymfonyUri('1.2.3', 'linux')).toContain(
      'releases/download/v1.2.3/symfony_linux_amd64'
    );
    expect(await tools.getSymfonyUri('latest', 'darwin')).toContain(
      'releases/latest/download/symfony_darwin_amd64'
    );
    expect(await tools.getSymfonyUri('1.2.3', 'darwin')).toContain(
      'releases/download/v1.2.3/symfony_darwin_amd64'
    );
    expect(await tools.getSymfonyUri('latest', 'win32')).toContain(
      'releases/latest/download/symfony_windows_amd64'
    );
    expect(await tools.getSymfonyUri('1.2.3', 'win32')).toContain(
      'releases/download/v1.2.3/symfony_windows_amd64'
    );
    expect(await tools.getSymfonyUri('1.2.3', 'fedora')).toContain(
      'Platform fedora is not supported'
    );
  });

  it('checking getCleanedToolsList', async () => {
    const tools_list: string[] = await tools.getCleanedToolsList(
      'tool, composer:1.2.3, robmorgan/phinx, hirak/prestissimo, narrowspark/automatic-composer-prefetcher'
    );
    expect(tools_list).toStrictEqual([
      'composer',
      'tool',
      'phinx',
      'prestissimo',
      'composer-prefetcher'
    ]);
  });

  it('checking getWpCliUri', async () => {
    expect(await tools.getWpCliUrl('latest')).toBe(
      'wp-cli/builds/blob/gh-pages/phar/wp-cli.phar?raw=true'
    );
    expect(await tools.getWpCliUrl('2.4.0')).toBe(
      'wp-cli/wp-cli/releases/download/v2.4.0/wp-cli-2.4.0.phar'
    );
  });

  it('checking addArchive', async () => {
    let script: string = await tools.addArchive(
      'tool',
      '1.2.3',
      'https://tool.com/tool.phar',
      'linux'
    );
    expect(script).toContain('add_tool https://tool.com/tool.phar tool');
    script = await tools.addArchive(
      'tool',
      '1.2.3',
      'https://tool.com/tool.phar',
      'darwin'
    );
    expect(script).toContain('add_tool https://tool.com/tool.phar tool');
    script = await tools.addArchive(
      'tool',
      '1.2.3',
      'https://tool.com/tool.phar',
      'win32'
    );
    expect(script).toContain('Add-Tool https://tool.com/tool.phar tool');

    script = await tools.addArchive(
      'tool',
      '1.2.3',
      'https://tool.com/tool.phar',
      'fedora'
    );
    expect(script).toContain('Platform fedora is not supported');
  });

  it('checking addDevTools', async () => {
    let script: string = await tools.addDevTools('phpize', 'linux');
    expect(script).toContain('add_devtools');
    expect(script).toContain('add_log "$tick" "phpize" "Added"');

    script = await tools.addDevTools('php-config', 'linux');
    expect(script).toContain('add_devtools');
    expect(script).toContain('add_log "$tick" "php-config" "Added"');

    script = await tools.addDevTools('phpize', 'darwin');
    expect(script).toContain('add_log "$tick" "phpize" "Added"');

    script = await tools.addDevTools('php-config', 'darwin');
    expect(script).toContain('add_log "$tick" "php-config" "Added"');

    script = await tools.addDevTools('phpize', 'win32');
    expect(script).toContain(
      'Add-Log "$cross" "phpize" "phpize is not a windows tool"'
    );

    script = await tools.addDevTools('php-config', 'win32');
    expect(script).toContain(
      'Add-Log "$cross" "php-config" "php-config is not a windows tool"'
    );

    script = await tools.addDevTools('tool', 'fedora');
    expect(script).toContain('Platform fedora is not supported');
  });

  it('checking addPackage', async () => {
    let script: string = await tools.addPackage(
      'tool',
      'tool:1.2.3',
      'user/',
      'linux'
    );
    expect(script).toContain('add_composertool tool tool:1.2.3 user/');

    script = await tools.addPackage('tool', 'tool:1.2.3', 'user/', 'darwin');
    expect(script).toContain('add_composertool tool tool:1.2.3 user/');

    script = await tools.addPackage('tool', 'tool:1.2.3', 'user/', 'win32');
    expect(script).toContain('Add-Composertool tool tool:1.2.3 user/');

    script = await tools.addPackage('tool', 'tool:1.2.3', 'user/', 'fedora');
    expect(script).toContain('Platform fedora is not supported');
  });

  it('checking addTools on linux', async () => {
    const script: string = await tools.addTools(
      'blackfire, blackfire-player, cs2pr, flex, php-cs-fixer, phplint, phpstan, phpunit, pecl, phinx, phinx:1.2.3, phive, php-config, phpize, symfony, wp-cli',
      '7.4',
      'linux'
    );
    expect(script).toContain('add_blackfire');
    expect(script).toContain(
      'add_tool https://get.blackfire.io/blackfire-player.phar blackfire-player'
    );
    expect(script).toContain(
      'add_tool https://getcomposer.org/composer-stable.phar composer'
    );
    expect(script).toContain(
      'add_tool https://github.com/staabm/annotate-pull-request-from-checkstyle/releases/latest/download/cs2pr cs2pr'
    );
    expect(script).toContain(
      'add_tool https://github.com/FriendsOfPHP/PHP-CS-Fixer/releases/latest/download/php-cs-fixer.phar php-cs-fixer'
    );
    expect(script).toContain(
      'add_tool https://github.com/phpstan/phpstan/releases/latest/download/phpstan.phar phpstan'
    );
    expect(script).toContain(
      'add_tool https://phar.io/releases/phive.phar phive'
    );
    expect(script).toContain(
      'add_tool https://phar.phpunit.de/phpunit.phar phpunit'
    );
    expect(script).toContain(
      'add_tool https://github.com/symfony/cli/releases/latest/download/symfony_linux_amd64 symfony'
    );
    expect(script).toContain(
      'add_tool https://github.com/wp-cli/builds/blob/gh-pages/phar/wp-cli.phar?raw=true wp-cli'
    );
    expect(script).toContain('add_pecl');
    expect(script).toContain('add_composertool flex flex symfony/');
    expect(script).toContain('add_composertool phinx phinx robmorgan/');
    expect(script).toContain('add_composertool phplint phplint overtrue/');
    expect(script).toContain('add_composertool phinx phinx:1.2.3 robmorgan/');
    expect(script).toContain('add_devtools');
    expect(script).toContain('add_log "$tick" "php-config" "Added"');
    expect(script).toContain('add_log "$tick" "phpize" "Added"');
  });
  it('checking addTools on darwin', async () => {
    const listOfTools = [
      'blackfire',
      'blackfire-player',
      'composer-normalize',
      'composer-prefetcher:1.2.3',
      'composer-require-checker',
      'cs2pr:1.2.3',
      'flex',
      'infection',
      'phan',
      'phan:2.7.2',
      'phinx',
      'phive:1.2.3',
      'php-config',
      'phpcbf',
      'phpcpd',
      'phpcs',
      'phpize',
      'phpmd',
      'psalm',
      'symfony',
      'symfony:1.2.3',
      'vapor-cli',
      'wp-cli'
    ];

    const script: string = await tools.addTools(
<<<<<<< HEAD
      'blackfire, blackfire-player, composer-normalize, composer-require-checker, composer-unused, flex, infection, phan, phpcs, phpcbf, phpcpd, phpmd, psalm, phinx, vapor-cli, phan:2.7.2, phive:1.2.3, cs2pr:1.2.3, composer-prefetcher:1.2.3, phpize, php-config, symfony, symfony:1.2.3, wp-cli',
=======
      listOfTools.join(', '),
>>>>>>> 7eea3d82
      '7.4',
      'darwin'
    );

    expect(script).toContain('add_blackfire');
    expect(script).toContain(
      'add_tool https://get.blackfire.io/blackfire-player.phar blackfire-player'
    );
    expect(script).toContain(
      'add_tool https://getcomposer.org/composer-stable.phar composer'
    );
    expect(script).toContain(
      'add_tool https://github.com/ergebnis/composer-normalize/releases/latest/download/composer-normalize.phar composer-normalize'
    );
    expect(script).toContain(
      'add_tool https://github.com/maglnet/ComposerRequireChecker/releases/latest/download/composer-require-checker.phar composer-require-checker'
    );
    expect(script).toContain(
      'add_tool https://github.com/composer-unused/composer-unused/releases/latest/download/composer-unused.phar composer-unused'
    );
    expect(script).toContain(
      'add_tool https://github.com/staabm/annotate-pull-request-from-checkstyle/releases/download/1.2.3/cs2pr cs2pr'
    );
    expect(script).toContain(
      'add_tool https://github.com/infection/infection/releases/latest/download/infection.phar infection'
    );
    expect(script).toContain(
      'add_tool https://github.com/phan/phan/releases/latest/download/phan.phar phan'
    );
    expect(script).toContain(
      'add_tool https://github.com/squizlabs/PHP_CodeSniffer/releases/latest/download/phpcs.phar phpcs'
    );
    expect(script).toContain(
      'add_tool https://github.com/squizlabs/PHP_CodeSniffer/releases/latest/download/phpcbf.phar phpcbf'
    );
    expect(script).toContain(
      'add_tool https://phar.phpunit.de/phpcpd.phar phpcpd'
    );
    expect(script).toContain(
      'add_tool https://github.com/phpmd/phpmd/releases/latest/download/phpmd.phar phpmd'
    );
    expect(script).toContain(
      'https://github.com/vimeo/psalm/releases/latest/download/psalm.phar psalm'
    );
    expect(script).toContain('add_composertool vapor-cli vapor-cli laravel/');
    expect(script).toContain('add_composertool flex flex symfony/');
    expect(script).toContain('add_composertool phinx phinx robmorgan/');
    expect(script).toContain(
      'add_tool https://github.com/phan/phan/releases/download/2.7.2/phan.phar phan'
    );
    expect(script).toContain(
      'add_tool https://github.com/phar-io/phive/releases/download/1.2.3/phive-1.2.3.phar phive'
    );
    expect(script).toContain(
      'add_composertool composer-prefetcher composer-prefetcher:1.2.3 narrowspark/automatic-'
    );
    expect(script).toContain(
      'add_tool https://github.com/symfony/cli/releases/latest/download/symfony_darwin_amd64 symfony'
    );
    expect(script).toContain(
      'add_tool https://github.com/symfony/cli/releases/download/v1.2.3/symfony_darwin_amd64 symfony'
    );
    expect(script).toContain(
      'add_tool https://github.com/wp-cli/builds/blob/gh-pages/phar/wp-cli.phar?raw=true wp-cli'
    );
    expect(script).toContain('add_log "$tick" "phpize" "Added"');
    expect(script).toContain('add_log "$tick" "php-config" "Added"');
  });
  it('checking addTools on windows', async () => {
    const listOfTools = [
      'blackfire',
      'blackfire-player:1.8.1',
      'codeception',
      'cs2pr',
      'deployer',
      'does_not_exit',
      'flex',
      'phinx',
      'phive:0.13.2',
      'php-config',
      'phpize',
      'phpmd',
      'prestissimo',
      'symfony',
      'wp-cli'
    ];

    const script: string = await tools.addTools(
      listOfTools.join(', '),
      '7.4',
      'win32'
    );

    expect(script).toContain('Add-Blackfire');
    expect(script).toContain(
      'Add-Tool https://get.blackfire.io/blackfire-player-v1.8.1.phar blackfire-player'
    );
    expect(script).toContain(
      'Add-Tool https://getcomposer.org/composer-stable.phar composer'
    );
    expect(script).toContain(
      'Add-Tool https://github.com/staabm/annotate-pull-request-from-checkstyle/releases/latest/download/cs2pr cs2pr'
    );
    expect(script).toContain('Add-Composertool flex flex symfony/');
    expect(script).toContain(
      'Add-Tool https://deployer.org/deployer.phar deployer'
    );
    expect(script).toContain('Add-Composertool prestissimo prestissimo hirak/');
    expect(script).toContain(
      'Add-Tool https://github.com/phpmd/phpmd/releases/latest/download/phpmd.phar phpmd'
    );
    expect(script).toContain('Add-Composertool phinx phinx robmorgan/');
    expect(script).toContain(
      'Add-Tool https://github.com/phar-io/phive/releases/download/0.13.2/phive-0.13.2.phar phive'
    );
    expect(script).toContain(
      'Add-Tool https://github.com/symfony/cli/releases/latest/download/symfony_windows_amd64.exe symfony'
    );
    expect(script).toContain(
      'Add-Tool https://github.com/wp-cli/builds/blob/gh-pages/phar/wp-cli.phar?raw=true wp-cli'
    );
    expect(script).toContain('phpize is not a windows tool');
    expect(script).toContain('php-config is not a windows tool');
    expect(script).toContain('Tool does_not_exit is not supported');
    expect(script).toContain('Tool does_not_exit is not supported');
  });
  it('checking addTools with composer tool using user/tool as input', async () => {
    const listOfTools = [
      'hirak/prestissimo',
      'narrowspark/automatic-composer-prefetcher',
      'robmorgan/phinx'
    ];

    const script: string = await tools.addTools(
      listOfTools.join(', '),
      '7.4',
      'win32'
    );

    expect(script).toContain(
      'Add-Tool https://getcomposer.org/composer-stable.phar composer'
    );
    expect(script).toContain('Add-Composertool prestissimo prestissimo hirak/');
    expect(script).toContain('Add-Composertool phinx phinx robmorgan/');
    expect(script).toContain(
      'Add-Composertool composer-prefetcher composer-prefetcher narrowspark/automatic-'
    );
  });
  it('checking composer setup', async () => {
    const listOfTools = ['composer', 'composer:v1'];

    let script: string = await tools.addTools(
      listOfTools.join(', '),
      '7.4',
      'linux'
    );

    expect(script).toContain(
      'add_tool https://getcomposer.org/composer-1.phar composer'
    );

    script = await tools.addTools('composer:preview', '7.4', 'linux');
    expect(script).toContain(
      'add_tool https://getcomposer.org/composer-preview.phar composer'
    );
    script = await tools.addTools(
      'composer:v1, composer:preview, composer:snapshot',
      '7.4',
      'linux'
    );
    expect(script).toContain(
      'add_tool https://getcomposer.org/composer.phar composer'
    );
  });
});<|MERGE_RESOLUTION|>--- conflicted
+++ resolved
@@ -452,6 +452,7 @@
       'composer-normalize',
       'composer-prefetcher:1.2.3',
       'composer-require-checker',
+      'composer-unused',
       'cs2pr:1.2.3',
       'flex',
       'infection',
@@ -473,11 +474,7 @@
     ];
 
     const script: string = await tools.addTools(
-<<<<<<< HEAD
-      'blackfire, blackfire-player, composer-normalize, composer-require-checker, composer-unused, flex, infection, phan, phpcs, phpcbf, phpcpd, phpmd, psalm, phinx, vapor-cli, phan:2.7.2, phive:1.2.3, cs2pr:1.2.3, composer-prefetcher:1.2.3, phpize, php-config, symfony, symfony:1.2.3, wp-cli',
-=======
       listOfTools.join(', '),
->>>>>>> 7eea3d82
       '7.4',
       'darwin'
     );
