# Function to add sudo
add_sudo() {
  if ! command -v sudo >/dev/null; then
    check_package sudo || apt-get update
    apt-get install -y sudo
  fi
}

# Function to setup environment for self-hosted runners.
self_hosted_helper() {
  if ! command -v apt-fast >/dev/null; then
    sudo ln -sf /usr/bin/apt-get /usr/bin/apt-fast
    trap "sudo rm -f /usr/bin/apt-fast 2>/dev/null" exit
  fi
  install_packages apt-transport-https ca-certificates curl file make jq unzip autoconf automake gcc g++ gnupg
}

# Function to install a package
install_packages() {
  packages=("$@")
  $apt_install "${packages[@]}" >/dev/null 2>&1 || (update_lists && $apt_install "${packages[@]}" >/dev/null 2>&1)
}

# Function to disable an extension.
disable_extension_helper() {
  local extension=$1
  local disable_dependents=${2:-false}
  get_extension_map
  if [ "$disable_dependents" = "true" ]; then
    disable_extension_dependents "$extension"
  fi
  sudo sed -Ei "/=(.*\/)?\"?$extension(.so)?$/d" "${ini_file[@]}" "$pecl_file"
  sudo find "$ini_dir"/.. -name "*$extension.ini" -not -path "*phar.ini" -not -path "*pecl.ini" -not -path "*mods-available*" -delete >/dev/null 2>&1 || true
  sudo rm -f /tmp/php"$version"_extensions
  mkdir -p /tmp/extdisabled/"$version"
  echo '' | sudo tee /tmp/extdisabled/"$version"/"$extension" >/dev/null 2>&1
}

# Function to add PDO extension.
add_pdo_extension() {
  pdo_ext="pdo_$1"
  if check_extension "$pdo_ext"; then
    add_log "${tick:?}" "$pdo_ext" "Enabled"
  else
    ext=$1
    ext_name=$1
    if shared_extension pdo; then
      disable_extension_helper pdo
      echo "extension=pdo.so" | sudo tee "${ini_file[@]/php.ini/conf.d/10-pdo.ini}" >/dev/null 2>&1
    fi
    if [ "$ext" = "mysql" ]; then
      enable_extension "mysqlnd" "extension"
      ext_name='mysqli'
    elif [ "$ext" = "dblib" ]; then
      ext_name="sybase"
    elif [ "$ext" = "firebird" ]; then
      install_packages libfbclient2 >/dev/null 2>&1
      enable_extension "pdo_firebird" "extension"
      ext_name="interbase"
    elif [ "$ext" = "sqlite" ]; then
      ext="sqlite3"
      ext_name="sqlite3"
    fi
    add_extension "$ext_name" "extension" >/dev/null 2>&1
    add_extension "$pdo_ext" "extension" >/dev/null 2>&1
    add_extension_log "$pdo_ext" "Enabled"
  fi
}

# Function to check if a package exists
check_package() {
  apt-cache policy "$1" 2>/dev/null | grep -q 'Candidate'
}

# Helper function to add an extension.
add_extension_helper() {
  local extension=$1
  packages=(php"$version"-"$extension")
<<<<<<< HEAD
  [ "${debug:?}" = "debug" ] && check_package php"$version"-"$extension"-dbgsym && packages+=(php"$version"-"$extension"-dbgsym)
=======
  [ "${build:?}" = "debug" ] && check_package php"$version"-"$extension"-dbgsym && packages+=(php"$version"-"$extension"-dbgsym)
>>>>>>> f99a9d46
  add_ppa ondrej/php >/dev/null 2>&1 || update_ppa ondrej/php
  (check_package "${packages[0]}" && install_packages "${packages[@]}") || pecl_install "$extension"
  add_extension_log "$extension" "Installed and enabled"
  sudo chmod 777 "${ini_file[@]}"
}

# Function to setup phpize and php-config.
add_devtools() {
  tool=$1
  if ! command -v "$tool$version" >/dev/null; then
    install_packages "php$version-dev"
  fi
  switch_version "phpize" "php-config"
  add_extension xml extension >/dev/null 2>&1
  add_log "${tick:?}" "$tool" "Added $tool $semver"
}

# Function to setup the nightly build from shivammathur/php-builder
setup_nightly() {
<<<<<<< HEAD
  run_script "php-builder" "${runner:?}" "$version" "${debug:?}"
=======
  run_script "php-builder" "${runner:?}" "$version" "${build:?}"
>>>>>>> f99a9d46
}

# Function to setup PHP 5.3, PHP 5.4 and PHP 5.5.
setup_old_versions() {
  run_script "php5-ubuntu" "$version"
}

# Function to add PECL.
add_pecl() {
  add_devtools phpize >/dev/null 2>&1
  if ! command -v pecl >/dev/null; then
    install_packages php-pear
  fi
  configure_pecl >/dev/null 2>&1
  pear_version=$(get_tool_version "pecl" "version")
  add_log "${tick:?}" "PECL" "Added PECL $pear_version"
}

# Function to switch versions of PHP binaries.
switch_version() {
  tools=("$@")
  to_wait=()
  if ! (( ${#tools[@]} )); then
    tools+=(pear pecl php phar phar.phar php-cgi php-config phpize phpdbg)
    [ -e /usr/lib/cgi-bin/php"$version" ] && sudo update-alternatives --set php-cgi-bin /usr/lib/cgi-bin/php"$version" & to_wait+=($!)
    [ -e /usr/sbin/php-fpm"$version" ] && sudo update-alternatives --set php-fpm /usr/sbin/php-fpm"$version" & to_wait+=($!)
    [ -e /run/php/php"$version"-fpm.sock ] && sudo update-alternatives --set php-fpm.sock /run/php/php"$version"-fpm.sock & to_wait+=($!)
  fi
  for tool in "${tools[@]}"; do
    if [ -e "/usr/bin/$tool$version" ]; then
      sudo update-alternatives --set "$tool" /usr/bin/"$tool$version" &
      to_wait+=($!)
    fi
  done
  wait "${to_wait[@]}"
}

# Function to get packages to install
get_php_packages() {
  sed "s/[^ ]*/php$version-&/g" "$src"/configs/php_packages | tr '\n' ' '
<<<<<<< HEAD
  if [ "${debug:?}" = "debug" ]; then
=======
  if [ "${build:?}" = "debug" ]; then
>>>>>>> f99a9d46
    sed "s/[^ ]*/php$version-&-dbgsym/g" "$src"/configs/php_debug_packages | tr '\n' ' '
  fi
}

# Function to install packaged PHP
add_packaged_php() {
  if [ "$runner" = "self-hosted" ] || [ "${use_package_cache:-true}" = "false" ]; then
    add_ppa ondrej/php >/dev/null 2>&1 || update_ppa ondrej/php
    IFS=' ' read -r -a packages <<<"$(get_php_packages)"
    install_packages "${packages[@]}"
  else
<<<<<<< HEAD
    run_script "php-ubuntu" "$version" "${debug:?}"
=======
    run_script "php-ubuntu" "$version" "${build:?}"
>>>>>>> f99a9d46
  fi
}

# Function to update PHP.
update_php() {
  initial_version="$(php_semver)$(php_extra_version)"
  add_php
  updated_version="$(php_semver)$(php_extra_version)"
  if [ "$updated_version" != "$initial_version" ]; then
    status="Updated to"
  else
    status="Found"
  fi
}

# Function to install PHP.
add_php() {
  if [[ "$version" =~ ${nightly_versions:?} ]] || [[ "${build:?}" = "thread-safe" ]]; then
    setup_nightly
  elif [[ "$version" =~ ${old_versions:?} ]]; then
    setup_old_versions
  else
    add_packaged_php
    switch_version >/dev/null 2>&1
    add_pecl
  fi
  status="Installed"
}

# Function to ini file for pear and link it to each SAPI.
link_pecl_file() {
  echo '' | sudo tee "$pecl_file" >/dev/null 2>&1
  for file in "${ini_file[@]}"; do
    sapi_scan_dir="$(realpath -m "$(dirname "$file")")/conf.d"
    if [ "$sapi_scan_dir" != "$scan_dir" ] && ! [ -h "$sapi_scan_dir" ]; then
      sudo mkdir -p "$sapi_scan_dir"
      sudo ln -sf "$pecl_file" "$sapi_scan_dir/99-pecl.ini"
    fi
  done
}

# Function to get extra version.
php_extra_version() {
  if [ -e /etc/php/"$version"/COMMIT ]; then
    echo " ($(cat "/etc/php/$version/COMMIT"))"
  fi
}

# Function to set php.ini
add_php_config() {
  php_lib_dir=/usr/lib/php/"$version"
  current_ini="$php_lib_dir"/php.ini-current
  current=$(cat "$current_ini" 2>/dev/null)
  if [ "$current" = "$ini" ]; then
    return;
  fi
  if [[ "$ini" = "production" && "x$current" != "xproduction" ]]; then
    echo "${ini_file[@]}" | xargs -n 1 -P 6 sudo cp "$php_lib_dir"/php.ini-production
    if [ -e "$php_lib_dir"/php.ini-production.cli ]; then
      sudo cp "$php_lib_dir"/php.ini-production.cli "$ini_dir"/php.ini
    fi
  elif [ "$ini" = "development" ]; then
    echo "${ini_file[@]}" | xargs -n 1 -P 6 sudo cp "$php_lib_dir"/php.ini-development
  elif [ "$ini" = "none" ]; then
    echo '' | sudo tee "${ini_file[@]}" >/dev/null 2>&1
  fi
  echo "$ini" | sudo tee "$current_ini" >/dev/null 2>&1
}

# Function to Setup PHP
setup_php() {
  step_log "Setup PHP"
  sudo mkdir -m 777 -p /var/run /run/php
  php_config="$(command -v php-config)"
  if [[ -z "$php_config" ]] || [ "$(php_semver | cut -c 1-3)" != "$version" ]; then
    if [ ! -e "/usr/bin/php$version" ] || [ ! -e "/usr/bin/php-config$version" ]; then
      add_php >/dev/null 2>&1
    else
      if ! [[ "$version" =~ ${old_versions:?} ]]; then
        switch_version >/dev/null 2>&1
      fi
      if [ "${update:?}" = "true" ]; then
        update_php >/dev/null 2>&1
      else
        status="Switched to"
      fi
    fi
    php_config="$(command -v php-config)"
  else
    if [ "$update" = "true" ]; then
      update_php >/dev/null 2>&1
    else
      status="Found"
    fi
  fi
  if ! command -v php"$version" >/dev/null; then
    add_log "${cross:?}" "PHP" "Could not setup PHP $version"
    exit 1
  fi
  ext_dir="/usr/$(grep -Po "extension_dir=..[^/]*/\K[^'\"]*" "$php_config")"
  ini_dir="$(php_ini_path)"
  scan_dir="$ini_dir"/conf.d
  pecl_file="$scan_dir"/99-pecl.ini
  semver="$(php_semver)"
  extra_version="$(php_extra_version)"
  export ext_dir
  mapfile -t ini_file < <(sudo find "$ini_dir/.." -name "php.ini" -exec readlink -m {} +)
  link_pecl_file
  configure_php
  set_output "php-version" "$semver"
  sudo rm -rf /usr/local/bin/phpunit >/dev/null 2>&1
  sudo chmod 777 "${ini_file[@]}" "$pecl_file" "${tool_path_dir:?}"
  sudo cp "$src"/configs/pm/*.json "$RUNNER_TOOL_CACHE/"
  add_log "${tick:?}" "PHP" "$status PHP $semver$extra_version"
}

# Variables
version=${1:-'8.1'}
ini=${2:-'production'}
src=${0%/*}/..
debconf_fix="DEBIAN_FRONTEND=noninteractive"
apt_install="sudo $debconf_fix apt-fast install -y --no-install-recommends"
scripts="$src"/scripts

add_sudo >/dev/null 2>&1

. /etc/os-release
# shellcheck source=.
. "${scripts:?}"/unix.sh
. "${scripts:?}"/tools/ppa.sh
. "${scripts:?}"/tools/add_tools.sh
. "${scripts:?}"/extensions/source.sh
. "${scripts:?}"/extensions/add_extensions.sh
read_env
self_hosted_setup
setup_php<|MERGE_RESOLUTION|>--- conflicted
+++ resolved
@@ -76,11 +76,7 @@
 add_extension_helper() {
   local extension=$1
   packages=(php"$version"-"$extension")
-<<<<<<< HEAD
   [ "${debug:?}" = "debug" ] && check_package php"$version"-"$extension"-dbgsym && packages+=(php"$version"-"$extension"-dbgsym)
-=======
-  [ "${build:?}" = "debug" ] && check_package php"$version"-"$extension"-dbgsym && packages+=(php"$version"-"$extension"-dbgsym)
->>>>>>> f99a9d46
   add_ppa ondrej/php >/dev/null 2>&1 || update_ppa ondrej/php
   (check_package "${packages[0]}" && install_packages "${packages[@]}") || pecl_install "$extension"
   add_extension_log "$extension" "Installed and enabled"
@@ -100,11 +96,7 @@
 
 # Function to setup the nightly build from shivammathur/php-builder
 setup_nightly() {
-<<<<<<< HEAD
-  run_script "php-builder" "${runner:?}" "$version" "${debug:?}"
-=======
-  run_script "php-builder" "${runner:?}" "$version" "${build:?}"
->>>>>>> f99a9d46
+  run_script "php-builder" "${runner:?}" "$version" "${debug:?}" ${ts:?}
 }
 
 # Function to setup PHP 5.3, PHP 5.4 and PHP 5.5.
@@ -145,11 +137,7 @@
 # Function to get packages to install
 get_php_packages() {
   sed "s/[^ ]*/php$version-&/g" "$src"/configs/php_packages | tr '\n' ' '
-<<<<<<< HEAD
   if [ "${debug:?}" = "debug" ]; then
-=======
-  if [ "${build:?}" = "debug" ]; then
->>>>>>> f99a9d46
     sed "s/[^ ]*/php$version-&-dbgsym/g" "$src"/configs/php_debug_packages | tr '\n' ' '
   fi
 }
@@ -161,11 +149,7 @@
     IFS=' ' read -r -a packages <<<"$(get_php_packages)"
     install_packages "${packages[@]}"
   else
-<<<<<<< HEAD
     run_script "php-ubuntu" "$version" "${debug:?}"
-=======
-    run_script "php-ubuntu" "$version" "${build:?}"
->>>>>>> f99a9d46
   fi
 }
 
@@ -183,7 +167,7 @@
 
 # Function to install PHP.
 add_php() {
-  if [[ "$version" =~ ${nightly_versions:?} ]] || [[ "${build:?}" = "thread-safe" ]]; then
+  if [[ "$version" =~ ${nightly_versions:?} ]] || [[ "${ts:?}" = "zts" ]]; then
     setup_nightly
   elif [[ "$version" =~ ${old_versions:?} ]]; then
     setup_old_versions
